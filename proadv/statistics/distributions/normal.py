import numpy as np
from proadv.statistics.moment import kurtosis, skewness


def cdf(array):
    """
    Calculate the cdf value in an array, handling NaN values and exceptions.

    This function calculates the cdf value of an array-like input while checking for NaN values.
        If NaN values are present, it raises a ValueError. It also handles various exceptions that may
        occur during the operation.

    Parameters
    ------
    array (array_like): The input data which should be an array or any array-like structure.

    Returns
    ------
    Cumulative distribution function (cdf): Function to calculate the cumulative distribution of data.
        If the array contains NaN values,
        the function will not return a value
        and will raise a ValueError instead.

    Raises
    ------
    TypeError: If the  element of array is a NaN.
    ValueError: If the array is empty.

    Examples
    ------
    >>> from proadv.statistics.distributions.normal import cdf
    >>> import numpy as np
    >>> array = np.array([0.43385221, 0.61265808, -0.00662029,  0.44512392,  0.4065942 ])
    >>> cdf_array = cdf(array)
    >>> cdf_array
    array([0.66780212, 0.72994878, 0.49735891, 0.6718849 , 0.65784697])


    >>> import proadv as adv
    >>> import numpy as np
    >>> array = np.array([0.43385221, 0.61265808, -0.00662029, np.nan,  0.44512392,  0.4065942])
    >>> adv.statistics.distributions.normal.cdf(array)
    Traceback (most recent call last):
        raise TypeError('array cannot contain NaN values.')
    TypeError: array cannot contain NaN values.

    """

    from math import erf, erfc
    array_cdf = np.copy(array)
    D = array_cdf.shape  # array dimensions
    if array_cdf.size == 0:
        raise ValueError("cannot calculate PDF with empty array.")
    if np.isnan(array_cdf).any():
        raise TypeError('array cannot contain NaN values.')
    if array_cdf.ndim > 1:
        array_cdf = array_cdf.flatten()
    np_sqrt = 1.0 / np.sqrt(2)
    array_ns = array_cdf * np_sqrt
    absolute_value = np.fabs(array_ns)
    j = 0
    for i in absolute_value:
        if i < np_sqrt:
            array_cdf[j] = 0.5 + 0.5 * erf(array_ns[j])
        else:
            y = 0.5 * erfc(i)
            if array_ns[j] > 0:
                array_cdf[j] = 1.0 - y
            else:
                array_cdf[j] = y
        j += 1
    array_cdf = array_cdf.reshape(D)
    return array_cdf


def pdf(array, std=1, mean=0):
    """
        Calculate the pdf value in an array, handling NaN values and exceptions.

        This function calculates the pdf value of an array-like input while checking for NaN values.
            If NaN values are present, it raises a ValueError. It also handles various exceptions that may
            occur during the operation.

        Parameters
        ------
        array (array_like): The input data which should be an array or any array-like structure.

        std (float) : The Standard deviation of The normal data.

        mean (float) : The mean of the normal data.

        Returns
        ------
        Probability density function (pdf): Function to calculate the probability density of data.
            If the array contains NaN values,
            the function will not return a value
            and will raise a ValueError instead.

        Raises
        ------
        TypeError: If the  element of array is a NaN.
        ValueError: If the array is empty.

        Examples
        ------
        >>> from proadv.statistics.distributions.normal import pdf
        >>> import numpy as np
        >>> array = np.array([0.43385221, 0.61265808, -0.00662029,  0.44512392,  0.4065942 ])
        >>> pdf_array = pdf(array)
        >>> pdf_array
        array([0.36310893, 0.33067691, 0.39893354, 0.36131462, 0.36729206])

        >>> import proadv as adv
        >>> import numpy as np
        >>> array = np.array([0.43385221, 0.61265808, -0.00662029, np.nan,  0.44512392,  0.4065942])
        >>> adv.statistics.distributions.normal.pdf(array)
        Traceback (most recent call last):
            raise TypeError('array cannot contain nan values.')
        TypeError: array cannot contain NaN values.

        ------

        """
    array = np.copy(array)
    if array.size == 0:
        raise ValueError("cannot calculate PDF with empty array")
    if np.isnan(array).any():
        raise TypeError('array cannot contain NaN values.')
    x = (-0.5 * np.log(2 * np.pi)) - np.log(std)
    y = np.power(array - mean, 2) / (2 * (std * std))
    array_pdf = np.exp(x - y)
    return array_pdf


<<<<<<< HEAD
def log_pdf(array, std=1, mean=0):
    """
        Calculate the log_pdf value in an array, handling NaN values and exceptions.

        This function calculates the pdf value of an array-like input while checking for NaN values.
            If NaN values are present, it raises a ValueError. It also handles various exceptions that may
            occur during the operation.

        Parameters
        ------
        array (array_like): The input data which should be an array or any array-like structure.

        std (float) : The Standard deviation of The normal data.

        mean (float) : The mean of the normal data.

        Returns
        ------
        Probability density function logarithm (log_pdf): Function to calculate the probability density logarithm of data.
            If the array contains NaN values,
            the function will not return a value
            and will raise a ValueError instead.

        Raises
        ------
        TypeError: If the  element of array is a NaN.
        ValueError: If the array is empty.

        Examples
        ------
        >>> from proadv.statistics.distributions.normal import log_pdf
        >>> import numpy as np
        >>> array = np.array([0.43385221, 0.61265808, -0.00662029,  0.44512392,  0.4065942 ])
        >>> logpdf_array = log_pdf(array)
        >>> logpdf_array
        array([-1.0130524 , -1.10661349, -0.91896045, -1.01800619, -1.00159795])

        >>> import proadv as adv
        >>> import numpy as np
        >>> array = np.array([0.43385221, 0.61265808, -0.00662029, np.nan,  0.44512392,  0.4065942])
        >>> adv.statistics.distributions.normal.log_pdf(array)
        Traceback (most recent call last):
            raise TypeError('array cannot contain nan values.')
        TypeError: array cannot contain NaN values.

        ------

        """
    array = np.copy(array)
    if array.size == 0:
        raise ValueError("cannot calculate Log_PDF with empty array")
    if np.isnan(array).any():
        raise TypeError('array cannot contain NaN values.')
    logpdf = np.log(pdf(array, std, mean))
    return logpdf


def log_cdf(array):
    """
    Calculate the log_cdf value in an array, handling NaN values and exceptions.

    This function calculates the pdf value of an array-like input while checking for NaN values.
        If NaN values are present, it raises a ValueError. It also handles various exceptions that may
        occur during the operation.

    Parameters
    ------
    array (array_like): The input data which should be an array or any array-like structure.

    Returns
    ------
    Cumulative distribution function logarithm (log_cdf): Function to calculate the Cumulative distribution logarithm of data.
        If the array contains NaN values,
        the function will not return a value
        and will raise a ValueError instead.

    Raises
    ------
    TypeError: If the  element of array is a NaN.
    ValueError: If the array is empty.

    Examples
    ------
    >>> from proadv.statistics.distributions.normal import log_pdf
    >>> import numpy as np
    >>> array = np.array([0.43385221, 0.61265808, -0.00662029,  0.44512392,  0.4065942 ])
    >>> logcdf_array = log_cdf(array)
    >>> logcdf_array
    array([-0.40376338, -0.31478092, -0.69844337, -0.39766824, -0.41878294])

    >>> import proadv as adv
    >>> import numpy as np
    >>> array = np.array([0.43385221, 0.61265808, -0.00662029, np.nan,  0.44512392,  0.4065942])
    >>> adv.statistics.distributions.normal.log_cdf(array)
    Traceback (most recent call last):
        raise TypeError('array cannot contain nan values.')
    TypeError: array cannot contain NaN values.

    ------

    """
    array_cdf = np.copy(array)
    if array_cdf.size == 0:
        raise ValueError("cannot calculate Log_CDF with empty array.")
    if np.isnan(array_cdf).any():
        raise TypeError('array cannot contain NaN values.')
    logcdf = np.log(cdf(array))
    return logcdf


def sf(array):
    """
    Calculate the sf value in an array, handling NaN values and exceptions.

    This function calculates the sf value of an array-like input while checking for NaN values.
        If NaN values are present, it raises a ValueError. It also handles various exceptions that may
        occur during the operation.

    Parameters
    ------
    array (array_like): The input data which should be an array or any array-like structure.

    Returns
    ------
    Survival function (sf): Function to calculate the Survival of data.
        If the array contains NaN values,
        the function will not return a value
        and will raise a ValueError instead.

    Raises
    ------
    TypeError: If the  element of array is a NaN.
    ValueError: If the array is empty.

    Examples
    ------
    >>> from proadv.statistics.distributions.normal import sf
    >>> import numpy as np
    >>> array = np.array([0.43385221, 0.61265808, -0.00662029,  0.44512392,  0.4065942 ])
    >>> sf_array = sf(array)
    >>> sf_array
    array([0.33219788, 0.27005122, 0.50264109, 0.3281151 , 0.34215303])

    >>> import proadv as adv
    >>> import numpy as np
    >>> array = np.array([0.43385221, 0.61265808, -0.00662029, np.nan,  0.44512392,  0.4065942])
    >>> adv.statistics.distributions.normal.sf(array)
    Traceback (most recent call last):
        raise TypeError('array cannot contain nan values.')
    TypeError: array cannot contain NaN values.

    ------

    """
    array_sf = np.copy(array)
    if array_sf.size == 0:
        raise ValueError("cannot calculate SF with empty array.")
    if np.isnan(array_sf).any():
        raise TypeError('array cannot contain NaN values.')
    sf_array = 1 - cdf(array)
    return sf_array


def log_sf(array):
    """
    Calculate the log_sf value in an array, handling NaN values and exceptions.

    This function calculates the log_sf value of an array-like input while checking for NaN values.
        If NaN values are present, it raises a ValueError. It also handles various exceptions that may
        occur during the operation.

    Parameters
    ------
    array (array_like): The input data which should be an array or any array-like structure.

    Returns
    ------
    Survival function logarithm (log_sf): Function to calculate the Survival of data.
        If the array contains NaN values,
        the function will not return a value
        and will raise a ValueError instead.

    Raises
    ------
    TypeError: If the  element of array is a NaN.
    ValueError: If the array is empty.

    Examples
    ------
    >>> from proadv.statistics.distributions.normal import log_sf
    >>> import numpy as np
    >>> array = np.array([0.43385221, 0.61265808, -0.00662029,  0.44512392,  0.4065942 ])
    >>> logsf_array = log_sf(array)
    >>> logsf_array
    array([-1.10202446, -1.30914362, -0.68787889, -1.11439081, -1.07249719])

    >>> import proadv as adv
    >>> import numpy as np
    >>> array = np.array([0.43385221, 0.61265808, -0.00662029, np.nan,  0.44512392,  0.4065942])
    >>> adv.statistics.distributions.normal.log_sf(array)
    Traceback (most recent call last):
        raise TypeError('array cannot contain nan values.')
    TypeError: array cannot contain NaN values.

    ------

    """
    logsf = np.log(sf(array))
    return logsf
=======
def skewtest(data, alternative='two-sided'):
    """
    Perform the skewness test for normality.

    The skewness test measures whether the skewness of the provided dataset
    differs significantly from that of a normally distributed dataset.

    Parameters
    ------
    data : array_like
        The data to be tested.
    alternative : {'two-sided', 'less', 'greater'}, optional
        The alternative hypothesis to test. Default is 'two-sided'.

    Returns
    ------
    statistic : float or ndarray
        The computed z-score for this test.
    pvalue : float or ndarray
        The p-value for the hypothesis test.

    Raises
    ------
    ValueError
        If the number of samples is less than 8.

    Notes
    ------
    The null hypothesis for this test is that the skewness of the population
    that the sample was drawn from is the same as that of a corresponding
    normal distribution.
    """
    # Convert input data to a numpy array
    data = np.asarray(data)

    # Calculate the skewness of the data
    skew = skewness(data)

    # Calculate the number of samples
    sample_size = data.shape[0]

    # Check if the sample size is valid
    if sample_size < 8:
        raise ValueError("skewtest requires at least 8 samples; {} samples were given.".format(sample_size))

    # Calculate the adjustment factor for the skewness
    adjustment_factor = np.sqrt(((sample_size + 1) * (sample_size + 3)) / (6.0 * (sample_size - 2)))

    # Calculate the adjusted skewness
    adjusted_skewness = skew * adjustment_factor

    # Calculate the beta2 constant
    beta2 = (3.0 * (sample_size ** 2 + 27 * sample_size - 70) * (sample_size + 1) * (sample_size + 3)) / (
            (sample_size - 2.0) * (sample_size + 5) * (sample_size + 7) * (sample_size + 9))

    # Calculate the w2 constant
    w2 = -1 + np.sqrt(2 * (beta2 - 1))

    # Calculate the delta constant
    delta = 1 / np.sqrt(0.5 * np.log(w2))

    # Calculate the alpha constant
    alpha = np.sqrt(2.0 / (w2 - 1))

    # Ensure adjusted skewness is not zero for calculation
    adjusted_skewness = np.where(adjusted_skewness == 0, 1, adjusted_skewness)

    # Calculate the z score
    z = delta * np.log(adjusted_skewness / alpha + np.sqrt((adjusted_skewness / alpha) ** 2 + 1))

    # Initialize p_value to None to ensure it has a value in all code paths
    p_value = None

    # Calculate the p-value based on the z score
    if alternative == 'two-sided':
        p_value = 2 * (1 - cdf(abs(z)))
    elif alternative == 'greater':
        p_value = 1 - cdf(z)
    elif alternative == 'less':
        p_value = cdf(z)

    # Check if p_value was set, raise an error if not
    if p_value is None:
        raise ValueError("Invalid value for 'alternative'. Please choose from 'two-sided', 'less', or 'greater'.")

    return z, p_value


def kurtotest(data, alternative='two-sided'):
    """
    Perform the kurtosis test for normality.

    This function tests the null hypothesis that the kurtosis of the data
    set is the same as that of a normal distribution: a kurtosis of three.

    Parameters
    ------
    data : array_like
        Array of sample data.
    alternative : {'two-sided', 'less', 'greater'}, optional
        The alternative hypothesis to test. Default is 'two-sided'.

    Returns
    ------
    statistic : float or ndarray
        The computed z-score for this test.
    pvalue : float or ndarray
        The p-value for the hypothesis test.

    Raises
    ------
    ValueError
        If the number of observations is less than 5.

    Notes
    ------
    The null hypothesis for the kurtosis test is that the kurtosis of the
    population from which the sample was drawn is that of the normal
    distribution: kurtosis = 3(n-1)/(n+1).

    """
    # Convert input data to a numpy array
    data = np.asarray(data)

    # Calculate the number of observations
    num_observations = data.shape[0]

    # Validate the number of observations
    if num_observations < 5:
        raise ValueError(
            "kurtosistest requires at least 5 observations; {} observations were given.".format(num_observations))

    # Calculate the kurtosis of the data
    kurtosis_value = kurtosis(data)

    # Expected kurtosis for a normal distribution
    expected_kurtosis = 3.0 * (num_observations - 1) / (num_observations + 1)

    # Variance of the kurtosis estimate
    variance_kurtosis = 24.0 * num_observations * (num_observations - 2) * (num_observations - 3) / (
            (num_observations + 1) * (num_observations + 1) * (num_observations + 3) * (num_observations + 5))

    # Standardized test statistic
    z_score = (kurtosis_value - expected_kurtosis) / np.ma.sqrt(variance_kurtosis)

    # Adjustments for small sample sizes
    sqrt_beta1 = 6.0 * (num_observations ** 2 - 5 * num_observations + 2) / (
            (num_observations + 7) * (num_observations + 9)) * np.ma.sqrt(
        (6.0 * (num_observations + 3) * (num_observations + 5)) / (
                num_observations * (num_observations - 2) * (num_observations - 3)))
    a = 6.0 + 8.0 / sqrt_beta1 * (2.0 / sqrt_beta1 + np.ma.sqrt(1 + 4.0 / (sqrt_beta1 ** 2)))

    # Terms for the calculation of the z-score
    term1 = 1 - 2.0 / (9.0 * a)
    denom = 1 + z_score * np.ma.sqrt(2 / (a - 4.0))

    # Ensure denom is an array before assignment
    if isinstance(denom, np.ma.MaskedArray):
        denom[denom == 0.0] = np.ma.masked
    elif np.isscalar(denom) and denom == 0.0:
        denom = np.ma.masked

    term2 = np.ma.power((1 - 2.0 / a) / denom, 1 / 3.0)

    # Final z-score calculation
    z_score_final = (term1 - term2) / np.ma.sqrt(2 / (9.0 * a))

    # Initialize p_value to None to ensure it has a value in all code paths
    p_value = None

    # Calculate the p-value based on the z-score
    if alternative == 'two-sided':
        p_value = 2 * (1 - cdf(abs(z_score_final)))
    elif alternative == 'greater':
        p_value = 1 - cdf(z_score_final)
    elif alternative == 'less':
        p_value = cdf(z_score_final)

    # Check if p_value was set, raise an error if not
    if p_value is None:
        raise ValueError("Invalid value for 'alternative'. Please choose from 'two-sided', 'less', or 'greater'.")

    return z_score_final, p_value
>>>>>>> 8202fa67
<|MERGE_RESOLUTION|>--- conflicted
+++ resolved
@@ -132,7 +132,191 @@
     return array_pdf
 
 
-<<<<<<< HEAD
+def skewtest(data, alternative='two-sided'):
+    """
+    Perform the skewness test for normality.
+
+    The skewness test measures whether the skewness of the provided dataset
+    differs significantly from that of a normally distributed dataset.
+
+    Parameters
+    ------
+    data : array_like
+        The data to be tested.
+    alternative : {'two-sided', 'less', 'greater'}, optional
+        The alternative hypothesis to test. Default is 'two-sided'.
+
+    Returns
+    ------
+    statistic : float or ndarray
+        The computed z-score for this test.
+    pvalue : float or ndarray
+        The p-value for the hypothesis test.
+
+    Raises
+    ------
+    ValueError
+        If the number of samples is less than 8.
+
+    Notes
+    ------
+    The null hypothesis for this test is that the skewness of the population
+    that the sample was drawn from is the same as that of a corresponding
+    normal distribution.
+    """
+    # Convert input data to a numpy array
+    data = np.asarray(data)
+
+    # Calculate the skewness of the data
+    skew = skewness(data)
+
+    # Calculate the number of samples
+    sample_size = data.shape[0]
+
+    # Check if the sample size is valid
+    if sample_size < 8:
+        raise ValueError("skewtest requires at least 8 samples; {} samples were given.".format(sample_size))
+
+    # Calculate the adjustment factor for the skewness
+    adjustment_factor = np.sqrt(((sample_size + 1) * (sample_size + 3)) / (6.0 * (sample_size - 2)))
+
+    # Calculate the adjusted skewness
+    adjusted_skewness = skew * adjustment_factor
+
+    # Calculate the beta2 constant
+    beta2 = (3.0 * (sample_size ** 2 + 27 * sample_size - 70) * (sample_size + 1) * (sample_size + 3)) / (
+            (sample_size - 2.0) * (sample_size + 5) * (sample_size + 7) * (sample_size + 9))
+
+    # Calculate the w2 constant
+    w2 = -1 + np.sqrt(2 * (beta2 - 1))
+
+    # Calculate the delta constant
+    delta = 1 / np.sqrt(0.5 * np.log(w2))
+
+    # Calculate the alpha constant
+    alpha = np.sqrt(2.0 / (w2 - 1))
+
+    # Ensure adjusted skewness is not zero for calculation
+    adjusted_skewness = np.where(adjusted_skewness == 0, 1, adjusted_skewness)
+
+    # Calculate the z score
+    z = delta * np.log(adjusted_skewness / alpha + np.sqrt((adjusted_skewness / alpha) ** 2 + 1))
+
+    # Initialize p_value to None to ensure it has a value in all code paths
+    p_value = None
+
+    # Calculate the p-value based on the z score
+    if alternative == 'two-sided':
+        p_value = 2 * (1 - cdf(abs(z)))
+    elif alternative == 'greater':
+        p_value = 1 - cdf(z)
+    elif alternative == 'less':
+        p_value = cdf(z)
+
+    # Check if p_value was set, raise an error if not
+    if p_value is None:
+        raise ValueError("Invalid value for 'alternative'. Please choose from 'two-sided', 'less', or 'greater'.")
+
+    return z, p_value
+
+
+def kurtotest(data, alternative='two-sided'):
+    """
+    Perform the kurtosis test for normality.
+
+    This function tests the null hypothesis that the kurtosis of the data
+    set is the same as that of a normal distribution: a kurtosis of three.
+
+    Parameters
+    ------
+    data : array_like
+        Array of sample data.
+    alternative : {'two-sided', 'less', 'greater'}, optional
+        The alternative hypothesis to test. Default is 'two-sided'.
+
+    Returns
+    ------
+    statistic : float or ndarray
+        The computed z-score for this test.
+    pvalue : float or ndarray
+        The p-value for the hypothesis test.
+
+    Raises
+    ------
+    ValueError
+        If the number of observations is less than 5.
+
+    Notes
+    ------
+    The null hypothesis for the kurtosis test is that the kurtosis of the
+    population from which the sample was drawn is that of the normal
+    distribution: kurtosis = 3(n-1)/(n+1).
+
+    """
+    # Convert input data to a numpy array
+    data = np.asarray(data)
+
+    # Calculate the number of observations
+    num_observations = data.shape[0]
+
+    # Validate the number of observations
+    if num_observations < 5:
+        raise ValueError(
+            "kurtosistest requires at least 5 observations; {} observations were given.".format(num_observations))
+
+    # Calculate the kurtosis of the data
+    kurtosis_value = kurtosis(data)
+
+    # Expected kurtosis for a normal distribution
+    expected_kurtosis = 3.0 * (num_observations - 1) / (num_observations + 1)
+
+    # Variance of the kurtosis estimate
+    variance_kurtosis = 24.0 * num_observations * (num_observations - 2) * (num_observations - 3) / (
+            (num_observations + 1) * (num_observations + 1) * (num_observations + 3) * (num_observations + 5))
+
+    # Standardized test statistic
+    z_score = (kurtosis_value - expected_kurtosis) / np.ma.sqrt(variance_kurtosis)
+
+    # Adjustments for small sample sizes
+    sqrt_beta1 = 6.0 * (num_observations ** 2 - 5 * num_observations + 2) / (
+            (num_observations + 7) * (num_observations + 9)) * np.ma.sqrt(
+        (6.0 * (num_observations + 3) * (num_observations + 5)) / (
+                num_observations * (num_observations - 2) * (num_observations - 3)))
+    a = 6.0 + 8.0 / sqrt_beta1 * (2.0 / sqrt_beta1 + np.ma.sqrt(1 + 4.0 / (sqrt_beta1 ** 2)))
+
+    # Terms for the calculation of the z-score
+    term1 = 1 - 2.0 / (9.0 * a)
+    denom = 1 + z_score * np.ma.sqrt(2 / (a - 4.0))
+
+    # Ensure denom is an array before assignment
+    if isinstance(denom, np.ma.MaskedArray):
+        denom[denom == 0.0] = np.ma.masked
+    elif np.isscalar(denom) and denom == 0.0:
+        denom = np.ma.masked
+
+    term2 = np.ma.power((1 - 2.0 / a) / denom, 1 / 3.0)
+
+    # Final z-score calculation
+    z_score_final = (term1 - term2) / np.ma.sqrt(2 / (9.0 * a))
+
+    # Initialize p_value to None to ensure it has a value in all code paths
+    p_value = None
+
+    # Calculate the p-value based on the z-score
+    if alternative == 'two-sided':
+        p_value = 2 * (1 - cdf(abs(z_score_final)))
+    elif alternative == 'greater':
+        p_value = 1 - cdf(z_score_final)
+    elif alternative == 'less':
+        p_value = cdf(z_score_final)
+
+    # Check if p_value was set, raise an error if not
+    if p_value is None:
+        raise ValueError("Invalid value for 'alternative'. Please choose from 'two-sided', 'less', or 'greater'.")
+
+    return z_score_final, p_value
+
+
 def log_pdf(array, std=1, mean=0):
     """
         Calculate the log_pdf value in an array, handling NaN values and exceptions.
@@ -341,189 +525,4 @@
 
     """
     logsf = np.log(sf(array))
-    return logsf
-=======
-def skewtest(data, alternative='two-sided'):
-    """
-    Perform the skewness test for normality.
-
-    The skewness test measures whether the skewness of the provided dataset
-    differs significantly from that of a normally distributed dataset.
-
-    Parameters
-    ------
-    data : array_like
-        The data to be tested.
-    alternative : {'two-sided', 'less', 'greater'}, optional
-        The alternative hypothesis to test. Default is 'two-sided'.
-
-    Returns
-    ------
-    statistic : float or ndarray
-        The computed z-score for this test.
-    pvalue : float or ndarray
-        The p-value for the hypothesis test.
-
-    Raises
-    ------
-    ValueError
-        If the number of samples is less than 8.
-
-    Notes
-    ------
-    The null hypothesis for this test is that the skewness of the population
-    that the sample was drawn from is the same as that of a corresponding
-    normal distribution.
-    """
-    # Convert input data to a numpy array
-    data = np.asarray(data)
-
-    # Calculate the skewness of the data
-    skew = skewness(data)
-
-    # Calculate the number of samples
-    sample_size = data.shape[0]
-
-    # Check if the sample size is valid
-    if sample_size < 8:
-        raise ValueError("skewtest requires at least 8 samples; {} samples were given.".format(sample_size))
-
-    # Calculate the adjustment factor for the skewness
-    adjustment_factor = np.sqrt(((sample_size + 1) * (sample_size + 3)) / (6.0 * (sample_size - 2)))
-
-    # Calculate the adjusted skewness
-    adjusted_skewness = skew * adjustment_factor
-
-    # Calculate the beta2 constant
-    beta2 = (3.0 * (sample_size ** 2 + 27 * sample_size - 70) * (sample_size + 1) * (sample_size + 3)) / (
-            (sample_size - 2.0) * (sample_size + 5) * (sample_size + 7) * (sample_size + 9))
-
-    # Calculate the w2 constant
-    w2 = -1 + np.sqrt(2 * (beta2 - 1))
-
-    # Calculate the delta constant
-    delta = 1 / np.sqrt(0.5 * np.log(w2))
-
-    # Calculate the alpha constant
-    alpha = np.sqrt(2.0 / (w2 - 1))
-
-    # Ensure adjusted skewness is not zero for calculation
-    adjusted_skewness = np.where(adjusted_skewness == 0, 1, adjusted_skewness)
-
-    # Calculate the z score
-    z = delta * np.log(adjusted_skewness / alpha + np.sqrt((adjusted_skewness / alpha) ** 2 + 1))
-
-    # Initialize p_value to None to ensure it has a value in all code paths
-    p_value = None
-
-    # Calculate the p-value based on the z score
-    if alternative == 'two-sided':
-        p_value = 2 * (1 - cdf(abs(z)))
-    elif alternative == 'greater':
-        p_value = 1 - cdf(z)
-    elif alternative == 'less':
-        p_value = cdf(z)
-
-    # Check if p_value was set, raise an error if not
-    if p_value is None:
-        raise ValueError("Invalid value for 'alternative'. Please choose from 'two-sided', 'less', or 'greater'.")
-
-    return z, p_value
-
-
-def kurtotest(data, alternative='two-sided'):
-    """
-    Perform the kurtosis test for normality.
-
-    This function tests the null hypothesis that the kurtosis of the data
-    set is the same as that of a normal distribution: a kurtosis of three.
-
-    Parameters
-    ------
-    data : array_like
-        Array of sample data.
-    alternative : {'two-sided', 'less', 'greater'}, optional
-        The alternative hypothesis to test. Default is 'two-sided'.
-
-    Returns
-    ------
-    statistic : float or ndarray
-        The computed z-score for this test.
-    pvalue : float or ndarray
-        The p-value for the hypothesis test.
-
-    Raises
-    ------
-    ValueError
-        If the number of observations is less than 5.
-
-    Notes
-    ------
-    The null hypothesis for the kurtosis test is that the kurtosis of the
-    population from which the sample was drawn is that of the normal
-    distribution: kurtosis = 3(n-1)/(n+1).
-
-    """
-    # Convert input data to a numpy array
-    data = np.asarray(data)
-
-    # Calculate the number of observations
-    num_observations = data.shape[0]
-
-    # Validate the number of observations
-    if num_observations < 5:
-        raise ValueError(
-            "kurtosistest requires at least 5 observations; {} observations were given.".format(num_observations))
-
-    # Calculate the kurtosis of the data
-    kurtosis_value = kurtosis(data)
-
-    # Expected kurtosis for a normal distribution
-    expected_kurtosis = 3.0 * (num_observations - 1) / (num_observations + 1)
-
-    # Variance of the kurtosis estimate
-    variance_kurtosis = 24.0 * num_observations * (num_observations - 2) * (num_observations - 3) / (
-            (num_observations + 1) * (num_observations + 1) * (num_observations + 3) * (num_observations + 5))
-
-    # Standardized test statistic
-    z_score = (kurtosis_value - expected_kurtosis) / np.ma.sqrt(variance_kurtosis)
-
-    # Adjustments for small sample sizes
-    sqrt_beta1 = 6.0 * (num_observations ** 2 - 5 * num_observations + 2) / (
-            (num_observations + 7) * (num_observations + 9)) * np.ma.sqrt(
-        (6.0 * (num_observations + 3) * (num_observations + 5)) / (
-                num_observations * (num_observations - 2) * (num_observations - 3)))
-    a = 6.0 + 8.0 / sqrt_beta1 * (2.0 / sqrt_beta1 + np.ma.sqrt(1 + 4.0 / (sqrt_beta1 ** 2)))
-
-    # Terms for the calculation of the z-score
-    term1 = 1 - 2.0 / (9.0 * a)
-    denom = 1 + z_score * np.ma.sqrt(2 / (a - 4.0))
-
-    # Ensure denom is an array before assignment
-    if isinstance(denom, np.ma.MaskedArray):
-        denom[denom == 0.0] = np.ma.masked
-    elif np.isscalar(denom) and denom == 0.0:
-        denom = np.ma.masked
-
-    term2 = np.ma.power((1 - 2.0 / a) / denom, 1 / 3.0)
-
-    # Final z-score calculation
-    z_score_final = (term1 - term2) / np.ma.sqrt(2 / (9.0 * a))
-
-    # Initialize p_value to None to ensure it has a value in all code paths
-    p_value = None
-
-    # Calculate the p-value based on the z-score
-    if alternative == 'two-sided':
-        p_value = 2 * (1 - cdf(abs(z_score_final)))
-    elif alternative == 'greater':
-        p_value = 1 - cdf(z_score_final)
-    elif alternative == 'less':
-        p_value = cdf(z_score_final)
-
-    # Check if p_value was set, raise an error if not
-    if p_value is None:
-        raise ValueError("Invalid value for 'alternative'. Please choose from 'two-sided', 'less', or 'greater'.")
-
-    return z_score_final, p_value
->>>>>>> 8202fa67
+    return logsf